import chex
import haiku as hk
import jax
import jax.numpy as jnp
import numpy as np
import pax
import pytest


def test_batchnorm_train():
    bn = pax.nn.batch_norm.BatchNorm(
        (None, None, 3), True, True, 0.9, reduced_axes=[0, 1], param_shape=[1, 1, 3]
    )
    bn = bn.train()
    x = jnp.ones((1, 10, 3))
    old_state = bn.ema_var.averages
    y = bn(x)
    new_state = bn.ema_var.averages
    chex.assert_tree_all_equal_shapes(old_state, new_state)
    chex.assert_tree_all_finite(new_state)
    assert y.shape == (1, 10, 3)


def test_batchnorm1D_train():
    bn = pax.nn.BatchNorm1D(3, True, True, 0.9)
    bn = bn.train()
    x = jnp.ones((1, 10, 3))
    old_state = bn.ema_mean.averages
    y = bn(x)
    new_state = bn.ema_mean.averages
    chex.assert_tree_all_equal_shapes(old_state, new_state)
    chex.assert_tree_all_finite(new_state)
    assert y.shape == (1, 10, 3)


def test_batchnorm2D_train():
    bn = pax.nn.BatchNorm2D(3, True, True, 0.9)
    bn = bn.train()
    x = jnp.ones((1, 10, 8, 3))
    old_state = bn.scale
    y = bn(x)
    new_state = bn.scale
    chex.assert_tree_all_equal_shapes(old_state, new_state)
    chex.assert_tree_all_finite(new_state)
    assert y.shape == (1, 10, 8, 3)


def test_batchnorm_eval():
    bn = pax.nn.batch_norm.BatchNorm(
        3, True, True, 0.9, reduced_axes=[0, 1], param_shape=[1, 1, 3]
    )
    bn = bn.eval()
    x = jnp.ones((1, 10, 3))
    old_state = bn.ema_mean
    y = bn(x)
    new_state = bn.ema_mean
    assert y.shape == (1, 10, 3)
    assert old_state == new_state


def test_batchnorm_params_filter():
    bn = pax.nn.batch_norm.BatchNorm(
        3, True, True, 0.9, reduced_axes=[0, 1], param_shape=[1, 1, 3]
    )
    params = bn.filter(pax.PaxFieldKind.PARAMETER)
    bn = bn.update(params)


def test_conv_1d_basic():
    conv = pax.nn.Conv1D(3, 5, 3, padding="SAME", with_bias=False)
    x = jnp.ones((1, 10, 3), dtype=jnp.float32)
    y = conv(x)
    assert y.shape == (1, 10, 5)


def test_conv_2d_basic():
    conv = pax.nn.Conv2D(3, 5, 3, padding="SAME", with_bias=True)
    x = jnp.ones((1, 10, 10, 3), dtype=jnp.float32)
    y = conv(x)
    assert y.shape == (1, 10, 10, 5)


def test_layer_norm_1():
    """Make sure our LayerNorm behaves the same as hk.LayerNorm."""
    layer_norm = pax.nn.LayerNorm(3, -1, True, True)
    x = np.empty((32, 3), dtype=np.float32)
    fwd = hk.transform(lambda x: hk.LayerNorm(-1, True, True)(x))
    rng = jax.random.PRNGKey(42)
    params = fwd.init(rng, x)
    np.testing.assert_array_equal(layer_norm.scale, params["layer_norm"]["scale"])
    np.testing.assert_array_equal(layer_norm.offset, params["layer_norm"]["offset"])


def test_layer_norm_init():
    """Make sure our LayerNorm behaves the same as hk.LayerNorm."""
    layer_norm = pax.nn.LayerNorm(
        3,
        -1,
        True,
        True,
        scale_init=pax.initializers.random_normal(),
        offset_init=pax.initializers.truncated_normal(),
    )
    x = np.empty((32, 3), dtype=np.float32)
    fwd = hk.transform(
        lambda x: hk.LayerNorm(
            -1,
            True,
            True,
            scale_init=hk.initializers.RandomNormal(),
            offset_init=hk.initializers.TruncatedNormal(),
        )(x)
    )
    rng = jax.random.PRNGKey(42)
    params = fwd.init(rng, x)
    chex.assert_equal_shape((layer_norm.scale, params["layer_norm"]["scale"]))
    chex.assert_equal_shape((layer_norm.offset, params["layer_norm"]["offset"]))


def test_group_norm_1():
    """Make sure our GroupNorm behaves the same as hk.GroupNorm."""
    group_norm = pax.nn.GroupNorm(8, 32, -1)
    x = np.random.randn(32, 4, 4, 32).astype(np.float32)
    fwd = hk.transform(lambda x: hk.GroupNorm(8, -1, True, True)(x))
    rng = jax.random.PRNGKey(42)
    params = fwd.init(rng, x)
    np.testing.assert_array_equal(group_norm.scale, params["group_norm"]["scale"])
    np.testing.assert_array_equal(group_norm.offset, params["group_norm"]["offset"])
    o1 = group_norm(x)
    o2 = fwd.apply(params, rng, x)
    np.testing.assert_array_equal(o1, o2)


def test_linear_computation():
    fc = pax.nn.Linear(1, 1)
    x = jnp.array([[5.0]], dtype=jnp.float32)
    y = fc(x)
    target = x * fc.weight + fc.bias
    assert target.item() == y.item()


def test_linear():
    fc = pax.nn.Linear(5, 7)
    x = jnp.zeros((32, 5), dtype=jnp.float32)
    y = fc(x)
    assert y.shape == (32, 7)
    assert fc.bias is not None


def test_linear_1():
    fc = pax.nn.Linear(5, 7, b_init=pax.initializers.random_normal())
    rng_key = jax.random.PRNGKey(42)
    x = jax.random.normal(rng_key, (32, 5), dtype=jnp.float32)
    y = fc(x)
    expected_y = jnp.matmul(x, fc.weight) + fc.bias
    np.testing.assert_allclose(expected_y, y)


def test_linear_wo_bias():
    fc = pax.nn.Linear(5, 7, with_bias=False)
    x = jnp.zeros((32, 5), dtype=jnp.float32)
    y = fc(x)
    assert y.shape == (32, 7)
    assert hasattr(fc, "bias") == False


def test_linear_input_shape_error():
    fc = pax.nn.Linear(2, 3, b_init=pax.initializers.random_normal())
    rng_key = jax.random.PRNGKey(42)
    x = jax.random.normal(rng_key, (2,), dtype=jnp.float32)
    with pytest.raises(AssertionError):
        y = fc(x)


def test_sequential_mix():
    net = pax.nn.Sequential(pax.nn.Linear(1, 2), jax.nn.relu, pax.nn.Linear(2, 3))
    params = net.parameters()
    x = jnp.zeros((2, 1))
    y = net(x)
    assert y.shape == (2, 3)


def test_sequential_non_mix():
    net = pax.nn.Sequential(
        pax.nn.Linear(1, 2),
        pax.nn.batch_norm.BatchNorm(
            [None, 2], True, True, 0.99, reduced_axes=[0], param_shape=[1, 2]
        ),
        pax.nn.Linear(2, 3),
    )
    params = net.parameters()
    x = jnp.zeros((2, 1))
    y = net(x)
    assert y.shape == (2, 3)


def test_sequential_all_jax():
    net = pax.nn.Sequential(jax.nn.relu, jax.nn.relu, jax.nn.relu)
    params = net.parameters()
    x = jnp.zeros((2, 1))
    y = net(x)
    assert y.shape == (2, 1)


def test_native_conv1d_1():
    rng_key = jax.random.PRNGKey(42)
    conv1d = pax.nn.Conv1D(
        in_features=3,
        out_features=5,
        kernel_shape=3,
        stride=1,
        rate=1,
        padding=[(1, 1)],
        with_bias=True,
        data_format="NWC",
        rng_key=rng_key,
    )
    x = jax.random.normal(rng_key, (2, 6, 3))
    y = conv1d(x)
    assert y.shape == (2, 6, 5)


def test_native_conv1d_2():
    rng_key = jax.random.PRNGKey(42)
    conv1d = pax.nn.Conv1D(
        in_features=7,
        out_features=5,
        kernel_shape=3,
        stride=1,
        rate=1,
        padding=[(1, 1)],
        with_bias=False,
        data_format="NWC",
        rng_key=rng_key,
    )
    x = jax.random.normal(rng_key, (2, 6, 7))
    y = conv1d(x)
    assert y.shape == (2, 6, 5)

    hk_conv = hk.transform(
        lambda x: hk.Conv1D(5, 3, 1, 1, [(1, 1)], False, data_format="NWC")(x),
    )
    params = hk_conv.init(rng_key, x)
    hk_y = hk_conv.apply({"conv1_d": {"w": conv1d.weight}}, rng_key, x)
    np.testing.assert_allclose(y, hk_y)


def test_native_conv1d_3():
    rng_key = jax.random.PRNGKey(42)
    conv1d = pax.nn.Conv1D(
        in_features=7,
        out_features=5,
        kernel_shape=3,
        stride=2,
        rate=1,
        padding=[(1, 1)],
        with_bias=False,
        data_format="NWC",
        rng_key=rng_key,
    )
    x = jax.random.normal(rng_key, (2, 6, 7))
    y = conv1d(x)

    hk_conv = hk.transform(
        lambda x: hk.Conv1D(5, 3, 2, 1, [(1, 1)], False, data_format="NWC")(x),
    )
    params = hk_conv.init(rng_key, x)
    hk_y = hk_conv.apply({"conv1_d": {"w": conv1d.weight}}, rng_key, x)
    assert params["conv1_d"]["w"].shape == conv1d.weight.shape
    np.testing.assert_allclose(y, hk_y)


def test_native_conv1d_4():
    rng_key = jax.random.PRNGKey(42)
    conv1d = pax.nn.Conv1D(
        in_features=7,
        out_features=5,
        kernel_shape=30,
        stride=2,
        rate=3,
        padding="SAME",
        with_bias=False,
        data_format="NWC",
        rng_key=rng_key,
    )
    x = jax.random.normal(rng_key, (2, 6, 7))
    y = conv1d(x)

    hk_conv = hk.transform(
        lambda x: hk.Conv1D(5, 30, 2, 3, "SAME", False, data_format="NWC")(x),
    )
    params = hk_conv.init(rng_key, x)
    hk_y = hk_conv.apply({"conv1_d": {"w": conv1d.weight}}, rng_key, x)
    assert params["conv1_d"]["w"].shape == conv1d.weight.shape
    np.testing.assert_allclose(y, hk_y)


def test_native_conv2d_1():
    rng_key = jax.random.PRNGKey(42)
    conv2d = pax.nn.Conv2D(
        in_features=3,
        out_features=5,
        kernel_shape=3,
        stride=1,
        rate=1,
        padding=[(1, 1), (1, 1)],
        with_bias=True,
        data_format="NHWC",
        rng_key=rng_key,
    )
    x = jax.random.normal(rng_key, (2, 6, 7, 3))
    y = conv2d(x)
    assert y.shape == (2, 6, 7, 5)


def test_native_conv2d_2():
    rng_key = jax.random.PRNGKey(11)
    conv2d = pax.nn.Conv2D(
        in_features=7,
        out_features=5,
        kernel_shape=(20, 30),
        stride=(2, 3),
        rate=(2, 3),
        padding="SAME",
        with_bias=False,
        data_format="NHWC",
        rng_key=rng_key,
    )
    x = jax.random.normal(rng_key, (2, 40, 60, 7))
    y = conv2d(x)

    hk_conv = hk.transform(
        lambda x: hk.Conv2D(
            5, (20, 30), (2, 3), (2, 3), "SAME", False, data_format="NHWC"
        )(x),
    )
    params = hk_conv.init(rng_key, x)
    hk_y = hk_conv.apply({"conv2_d": {"w": conv2d.weight}}, rng_key, x)
    assert params["conv2_d"]["w"].shape == conv2d.weight.shape
    np.testing.assert_allclose(y, hk_y)


def test_native_conv2d_3():
    rng_key = jax.random.PRNGKey(55)
    conv2d = pax.nn.Conv2D(
        in_features=7,
        out_features=5,
        kernel_shape=(20, 30),
        stride=(2, 3),
        rate=(2, 3),
        padding="VALID",
        with_bias=False,
        data_format="NHWC",
        rng_key=rng_key,
    )
    x = jax.random.normal(rng_key, (2, 40, 60, 7))
    y = conv2d(x)

    hk_conv = hk.transform(
        lambda x: hk.Conv2D(
            5, (20, 30), (2, 3), (2, 3), "VALID", False, data_format="NHWC"
        )(x),
    )
    params = hk_conv.init(rng_key, x)
    hk_y = hk_conv.apply({"conv2_d": {"w": conv2d.weight}}, rng_key, x)
    assert params["conv2_d"]["w"].shape == conv2d.weight.shape
    np.testing.assert_allclose(y, hk_y)


def test_native_conv2d_4():
    rng_key = jax.random.PRNGKey(66)
    conv2d = pax.nn.Conv2D(
        in_features=7,
        out_features=5,
        kernel_shape=(20, 30),
        stride=(1, 1),
        rate=(2, 3),
        padding="VALID",
        with_bias=False,
        data_format="NHWC",
        rng_key=rng_key,
    )
    x = jax.random.normal(rng_key, (2, 40, 60, 7))
    y = conv2d(x)

    hk_conv = hk.transform(
        lambda x: hk.Conv2D(
            5, (20, 30), (1, 1), (2, 3), "VALID", False, data_format="NHWC"
        )(x),
    )
    params = hk_conv.init(rng_key, x)
    hk_y = hk_conv.apply({"conv2_d": {"w": conv2d.weight}}, rng_key, x)
    assert params["conv2_d"]["w"].shape == conv2d.weight.shape
    np.testing.assert_allclose(y, hk_y)


def test_native_conv2d_5():
    rng_key = jax.random.PRNGKey(99)
    conv2d = pax.nn.Conv2D(
        in_features=7,
        out_features=5,
        kernel_shape=(10, 20),
        stride=(1, 1),
        rate=(1, 3),
        padding="VALID",
        with_bias=False,
        data_format="NHWC",
        rng_key=rng_key,
    )
    x = jax.random.normal(rng_key, (2, 40, 60, 7))
    y = conv2d(x)

    hk_conv = hk.transform(
        lambda x: hk.Conv2D(
            5, (10, 20), (1, 1), (1, 3), "VALID", False, data_format="NHWC"
        )(x),
    )
    params = hk_conv.init(rng_key, x)
    hk_y = hk_conv.apply({"conv2_d": {"w": conv2d.weight}}, rng_key, x)
    assert params["conv2_d"]["w"].shape == conv2d.weight.shape
    np.testing.assert_allclose(y, hk_y)


def test_native_conv2d_6():
    rng_key = jax.random.PRNGKey(40)
    conv2d = pax.nn.Conv2D(
        in_features=7,
        out_features=5,
        kernel_shape=(10, 20),
        stride=(1, 1),
        rate=(1, 3),
        padding="VALID",
        with_bias=False,
        data_format="NCHW",
        rng_key=rng_key,
    )
    x = jax.random.normal(rng_key, (2, 7, 40, 60))
    y = conv2d(x)

    hk_conv = hk.transform(
        lambda x: hk.Conv2D(
            5, (10, 20), (1, 1), (1, 3), "VALID", False, data_format="NCHW"
        )(x),
    )
    params = hk_conv.init(rng_key, x)
    hk_y = hk_conv.apply({"conv2_d": {"w": conv2d.weight}}, rng_key, x)
    assert params["conv2_d"]["w"].shape == conv2d.weight.shape
    np.testing.assert_allclose(y, hk_y)


def test_native_conv2d_7():
    rng_key = jax.random.PRNGKey(46)
    conv2d = pax.nn.Conv2D(
        in_features=7,
        out_features=5,
        kernel_shape=(10, 20),
        stride=(1, 1),
        rate=(1, 3),
        padding="VALID",
        with_bias=True,
        data_format="NCHW",
        b_init=pax.initializers.truncated_normal(),
        rng_key=rng_key,
    )
    x = jax.random.normal(rng_key, (2, 7, 40, 60))
    y = conv2d(x)

    hk_conv = hk.transform(
        lambda x: hk.Conv2D(
            5, (10, 20), (1, 1), (1, 3), "VALID", True, data_format="NCHW"
        )(x),
    )
    params = hk_conv.init(rng_key, x)
    hk_y = hk_conv.apply(
        {"conv2_d": {"w": conv2d.weight, "b": conv2d.bias[:, None, None]}}, rng_key, x
    )
    assert params["conv2_d"]["w"].shape == conv2d.weight.shape
    np.testing.assert_allclose(y, hk_y)


def test_native_linear_wo_bias():
    rng_key = jax.random.PRNGKey(44)
    fc = pax.nn.Linear(3, 5, with_bias=False, rng_key=rng_key)
    hk_fc = hk.transform(lambda x: hk.Linear(5, with_bias=False)(x))
    x = jax.random.normal(rng_key, (7, 4, 3), dtype=jnp.float32)
    y = fc(x)
    hk_y = hk_fc.apply({"linear": {"w": fc.weight}}, rng_key, x)
    np.testing.assert_allclose(y, hk_y)


def test_native_linear_w_bias():
    rng_key = jax.random.PRNGKey(44)
    fc = pax.nn.Linear(
        9,
        5,
        with_bias=True,
        rng_key=rng_key,
        b_init=pax.initializers.truncated_normal(),
    )
    hk_fc = hk.transform(lambda x: hk.Linear(5, with_bias=True)(x))
    x = jax.random.normal(rng_key, (7, 11, 9), dtype=jnp.float32)
    y = fc(x)
    hk_y = hk_fc.apply({"linear": {"w": fc.weight, "b": fc.bias}}, rng_key, x)
    np.testing.assert_allclose(y, hk_y)


def test_native_conv2d_transpose_1():
    rng_key = jax.random.PRNGKey(42)
    conv2d_t = pax.nn.Conv2DTranspose(
        in_features=3,
        out_features=5,
        kernel_shape=3,
        stride=1,
        with_bias=False,
        data_format="NHWC",
        rng_key=rng_key,
    )
    x = jax.random.normal(rng_key, (2, 6, 7, 3))
    y = conv2d_t(x)
    assert y.shape == (2, 6, 7, 5)


def test_native_conv2d_transpose_2():
    rng_key = jax.random.PRNGKey(45)
    conv2d_t = pax.nn.Conv2DTranspose(
        in_features=7,
        out_features=5,
        kernel_shape=(10, 20),
        stride=(1, 1),
        padding="VALID",
        with_bias=False,
        data_format="NHWC",
        rng_key=rng_key,
    )
    x = jax.random.normal(rng_key, (2, 40, 60, 7))
    y = conv2d_t(x)

    hk_conv = hk.transform(
        lambda x: hk.Conv2DTranspose(
            5,
            kernel_shape=(10, 20),
            stride=(1, 1),
            padding="VALID",
            with_bias=False,
            data_format="NHWC",
        )(x),
    )
    params = hk_conv.init(rng_key, x)
    hk_y = hk_conv.apply({"conv2_d_transpose": {"w": conv2d_t.weight}}, rng_key, x)
    assert params["conv2_d_transpose"]["w"].shape == conv2d_t.weight.shape
    np.testing.assert_allclose(y, hk_y)


def test_native_conv2d_transpose_3():
    rng_key = jax.random.PRNGKey(45)
    conv2d_t = pax.nn.Conv2DTranspose(
        in_features=7,
        out_features=5,
        kernel_shape=(8, 8),
        stride=(4, 4),
        padding="SAME",
        with_bias=True,
        data_format="NCHW",
        rng_key=rng_key,
        b_init=pax.initializers.truncated_normal(),
    )
    x = jax.random.normal(rng_key, (2, 7, 40, 60))
    y = conv2d_t(x)

    hk_conv = hk.transform(
        lambda x: hk.Conv2DTranspose(
            5,
            kernel_shape=(8, 8),
            stride=(4, 4),
            padding="SAME",
            with_bias=True,
            data_format="NCHW",
        )(x),
    )
    params = hk_conv.init(rng_key, x)
    hk_y = hk_conv.apply(
        {
            "conv2_d_transpose": {
                "w": conv2d_t.weight,
                "b": conv2d_t.bias[:, None, None],
            }
        },
        rng_key,
        x,
    )
    assert params["conv2_d_transpose"]["w"].shape == conv2d_t.weight.shape
    np.testing.assert_allclose(y, hk_y)


def test_native_conv2d_transpose_4():
    rng_key = jax.random.PRNGKey(45)
    conv2d_t = pax.nn.Conv2DTranspose(
        in_features=7,
        out_features=5,
        kernel_shape=(8, 8),
        stride=(4, 4),
        padding="SAME",
        with_bias=True,
        data_format="NHWC",
        rng_key=rng_key,
        b_init=pax.initializers.truncated_normal(),
    )
    x = jax.random.normal(rng_key, (2, 40, 60, 7))
    y = conv2d_t(x)

    hk_conv = hk.transform(
        lambda x: hk.Conv2DTranspose(
            5,
            kernel_shape=(8, 8),
            stride=(4, 4),
            padding="SAME",
            with_bias=True,
            data_format="NHWC",
        )(x),
    )
    params = hk_conv.init(rng_key, x)
    hk_y = hk_conv.apply(
        {"conv2_d_transpose": {"w": conv2d_t.weight, "b": conv2d_t.bias}}, rng_key, x
    )
    assert params["conv2_d_transpose"]["w"].shape == conv2d_t.weight.shape
    np.testing.assert_allclose(y, hk_y)


def test_native_conv1d_transpose_1():
    rng_key = jax.random.PRNGKey(42)
    conv1d_t = pax.nn.Conv1DTranspose(
        in_features=3,
        out_features=5,
        kernel_shape=3,
        stride=1,
        with_bias=False,
        data_format="NWC",
        rng_key=rng_key,
    )
    x = jax.random.normal(rng_key, (2, 6, 3))
    y = conv1d_t(x)
    assert y.shape == (2, 6, 5)


def test_native_conv1d_transpose_2():
    rng_key = jax.random.PRNGKey(45)
    conv1d_t = pax.nn.Conv1DTranspose(
        in_features=7,
        out_features=5,
        kernel_shape=(10,),
        stride=(1,),
        padding="VALID",
        with_bias=False,
        data_format="NWC",
        rng_key=rng_key,
    )
    x = jax.random.normal(rng_key, (2, 40, 7))
    y = conv1d_t(x)

    hk_conv = hk.transform(
        lambda x: hk.Conv1DTranspose(
            5,
            kernel_shape=(10,),
            stride=(1,),
            padding="VALID",
            with_bias=False,
            data_format="NWC",
        )(x),
    )
    params = hk_conv.init(rng_key, x)
    hk_y = hk_conv.apply({"conv1_d_transpose": {"w": conv1d_t.weight}}, rng_key, x)
    assert params["conv1_d_transpose"]["w"].shape == conv1d_t.weight.shape
    np.testing.assert_allclose(y, hk_y)


def test_native_conv1d_transpose_3():
    rng_key = jax.random.PRNGKey(45)
    conv1d_t = pax.nn.Conv1DTranspose(
        in_features=7,
        out_features=5,
        kernel_shape=(8,),
        stride=(4,),
        padding="SAME",
        with_bias=True,
        data_format="NCW",
        rng_key=rng_key,
        b_init=pax.initializers.truncated_normal(),
    )
    x = jax.random.normal(rng_key, (2, 7, 40))
    y = conv1d_t(x)

    hk_conv = hk.transform(
        lambda x: hk.Conv1DTranspose(
            5,
            kernel_shape=(8,),
            stride=(4,),
            padding="SAME",
            with_bias=True,
            data_format="NCW",
        )(x),
    )
    params = hk_conv.init(rng_key, x)
    hk_y = hk_conv.apply(
        {
            "conv1_d_transpose": {
                "w": conv1d_t.weight,
                "b": conv1d_t.bias[:, None],
            }
        },
        rng_key,
        x,
    )
    assert params["conv1_d_transpose"]["w"].shape == conv1d_t.weight.shape
    np.testing.assert_allclose(y, hk_y)


def test_native_conv1d_transpose_4():
    rng_key = jax.random.PRNGKey(45)
    conv1d_t = pax.nn.Conv1DTranspose(
        in_features=7,
        out_features=5,
        kernel_shape=(8,),
        stride=(4,),
        padding="SAME",
        with_bias=True,
        data_format="NWC",
        rng_key=rng_key,
        b_init=pax.initializers.truncated_normal(),
    )
    x = jax.random.normal(rng_key, (2, 40, 7))
    y = conv1d_t(x)

    hk_conv = hk.transform(
        lambda x: hk.Conv1DTranspose(
            5,
            kernel_shape=(8,),
            stride=(4,),
            padding="SAME",
            with_bias=True,
            data_format="NWC",
        )(x),
    )
    params = hk_conv.init(rng_key, x)
    hk_y = hk_conv.apply(
        {"conv1_d_transpose": {"w": conv1d_t.weight, "b": conv1d_t.bias}}, rng_key, x
    )
    assert params["conv1_d_transpose"]["w"].shape == conv1d_t.weight.shape
    np.testing.assert_allclose(y, hk_y)


def test_dropout():
    drop = pax.nn.Dropout(0.9)
    rng_key = jax.random.PRNGKey(42)
    x = jax.random.normal(rng_key, (1, 2, 50), dtype=jnp.float32)
    drop = drop.eval()
    y = drop(x)
    assert y is x
    drop = drop.train()
    y = drop(x)
    assert jnp.sum(y == 0).item() > 80

    x = jnp.ones_like(x)
    y = drop(x)
    assert jnp.max(y).item() == 10.0

    with pytest.raises(AssertionError):
        drop = pax.nn.Dropout(1.0)


def test_embed():
    embed = pax.nn.Embed(5, 7)
    x = jnp.array([[[1, 2, 4]]], dtype=jnp.int32)
    y = embed(x)
    assert y.shape == (1, 1, 3, 7)
    hk_embed = hk.transform(lambda x: hk.Embed(5, 7)(x))
    hk_y = hk_embed.apply({"embed": {"embeddings": embed.weight}}, None, x)
    np.testing.assert_allclose(y, hk_y)


def test_gru():
    gru = pax.nn.GRU(3, 7)
    state = gru.initial_state(2)
    assert state.hidden.shape == (2, 7)
    x = jnp.ones((2, 3), dtype=jnp.float32)
    state, x = gru(state, x)
    assert state.hidden.shape == (2, 7)
    assert x.shape == (2, 7)


def test_lstm():
    lstm = pax.nn.LSTM(3, 7)
    state = lstm.initial_state(2)
    assert state.hidden.shape == (2, 7)
    assert state.cell.shape == (2, 7)
    x = jnp.ones((2, 3), dtype=jnp.float32)
    state, x = lstm(state, x)
    assert state.hidden.shape == (2, 7)
    assert state.cell.shape == (2, 7)
    assert x.shape == (2, 7)


def test_avg_pool():
    x = np.zeros((3, 5, 3), dtype=np.float32)
    y = pax.nn.avg_pool(x, (2, 1), (2, 1), "SAME", -1)
    assert y.shape == (3, 3, 3)


def test_haiku_max_pool():
    x = np.zeros((3, 5, 3), dtype=np.float32)
    y = pax.nn.max_pool(x, (2, 1), (3, 1), "SAME", -1)
    assert y.shape == (3, 2, 3)


def test_conv_wrong_input_size():
    conv1 = pax.nn.Conv2D(3, 6, 3)
    x = jnp.zeros((2, 9, 9, 7), dtype=jnp.float32)
    with pytest.raises(ValueError):
        y = conv1(x)


def test_list_sub_modules_in_state():
    class M(pax.Module):
        def __init__(self):
            super().__init__()
            self.fc = pax.nn.Linear(2, 2)
            self.register_state_subtree("state_of_module", pax.nn.Linear(2, 5))

    m = M()
    mods = m.sub_modules()
    assert len(mods) == 1, "expecting `state_of_module` is not counted as a module"


def test_sequential_get_set_item():
    fc1 = pax.nn.Linear(1, 2)
    fc2 = pax.nn.Linear(2, 3)
    fc3 = pax.nn.Linear(2, 1)
    a = pax.nn.Sequential(fc1, jax.nn.relu, fc2)
    assert a[-1] == fc2
    a[-1] = fc3
    assert a[-1] == fc3
    assert a[0] == fc1


def test_apply_no_side_effect():
    a = pax.nn.Sequential(pax.nn.Linear(2, 2), pax.nn.Linear(4, 4))

    def f(mod):
        with pax.ctx.mutable():
            mod.test__ = 123
        return mod

    b = a.apply(f)
    assert not hasattr(a[0], "test__")
    assert hasattr(b[0], "test__")


def test_new_method_no_side_effects():
    init_fn = pax.nn.Linear.__init__
    a = pax.nn.Linear(1, 1)
    b = pax.nn.Linear(2, 2)
    assert pax.nn.Linear.__init__ == init_fn


def test_identity_module():
    ident = pax.nn.Identity()
    x = jnp.zeros((3, 3))
    y = ident(x)
    assert jnp.array_equal(x, y) == True


<<<<<<< HEAD
def test_flatten_module():
    f = pax.nn.Linear(4, 4)
    g = f.flatten()
    k = g.parameters()
    assert jax.tree_structure(g) == jax.tree_structure(k)
    h = g.update(k)
=======
def test_none_state():
    class M(pax.Module):
        def __init__(self):
            super().__init__()
            self.register_state_subtree("s", [])

    m = M()
    p = m.parameters()
    assert p.s == []
    m.assertStructureEqual(p)
>>>>>>> 7828ab3c
<|MERGE_RESOLUTION|>--- conflicted
+++ resolved
@@ -868,14 +868,14 @@
     assert jnp.array_equal(x, y) == True
 
 
-<<<<<<< HEAD
 def test_flatten_module():
     f = pax.nn.Linear(4, 4)
     g = f.flatten()
     k = g.parameters()
     assert jax.tree_structure(g) == jax.tree_structure(k)
     h = g.update(k)
-=======
+
+
 def test_none_state():
     class M(pax.Module):
         def __init__(self):
@@ -885,5 +885,4 @@
     m = M()
     p = m.parameters()
     assert p.s == []
-    m.assertStructureEqual(p)
->>>>>>> 7828ab3c
+    m.assertStructureEqual(p)