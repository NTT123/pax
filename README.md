--- conflicted
+++ resolved
@@ -13,7 +13,6 @@
 ![pypi](https://img.shields.io/pypi/v/pax-j)
 
 
-
 ## Introduction<a id="introduction"></a>
 
 ``Pax`` is a stateful [pytree](https://jax.readthedocs.io/en/latest/pytrees.html) library for training neural networks. The central object of `Pax` is a `pax.Module`.
@@ -25,6 +24,7 @@
 
 ``pax.Module`` manages the pytree and executes functions that depends on the pytree. As a pytree object, `pax.Module` can be input and output to jax functions running on CPU/GPU/TPU cores.
 
+
 ## Installation<a id="installation"></a>
 
 ```bash
@@ -33,6 +33,7 @@
 ## or test mode to run tests and examples
 pip3 install git+https://github.com/ntt123/pax.git#egg=pax[test]
 ```
+
 
 ## Getting started<a id="gettingstarted"></a>
 
@@ -77,6 +78,7 @@
 * ``net.parameters()`` returns a copy of `net` as such keeping all trainable leaves intact while setting all other leaves to ``None``. 
 This is needed to make sure that we only compute gradients w.r.t trainable parameters.
 
+
 ## Pax and other libraries <a id="paxandfriends"></a>
 
 Pax has several methods that are similar to Pytorch. 
@@ -109,9 +111,6 @@
 * ``mnist_mixed_precision.py``: train an image classifier with mixed precision (experimental).
 
 
-
-
-
 ## Modules<a id="modules"></a>
 
 At the moment, Pax includes few simple modules: ``pax.nn.{Linear, BatchNorm, BatchNorm1D, BatchNorm2D, Conv1D, Conv2D, LayerNorm, Sequential}``.
@@ -134,6 +133,7 @@
 
 In additional, Pax provides many functions that avoid the dummy input problems: ``pax.haiku.{linear, layer_norm, batch_norm_2d, lstm, gru, embed, conv_1d, conv_2d, conv_1d_transpose, conv_2d_transpose, avg_pool, max_pool}``.
 We intent to add more functions like this in the near futures.
+
 
 ## Optimizers<a id="optimizers"></a>
 
@@ -173,6 +173,7 @@
 )
 ```
 
+
 ## Fine-tunning models<a id="finetune"></a>
 
 Pax's Module provides the ``freeze`` method to convert all trainable parameters to non-trainable states.
@@ -189,12 +190,8 @@
 # freeze the first layer.
 net.modules[0] = net.modules[0].freeze() 
 ```
-<<<<<<< HEAD
-
-``net.parameters()`` will now only returns parameters of the last layer.
-=======
+
 After this, ``net.parameters()`` will only return trainable parameters of the last layer.
->>>>>>> a9e09887
 
 
 [jax]: https://github.com/google/jax
